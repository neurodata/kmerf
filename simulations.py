--- conflicted
+++ resolved
@@ -558,13 +558,7 @@
     def logarithmic(self):
         coeffs = self._gen_coeffs()
         sig = np.identity(self.n_dim)
-<<<<<<< HEAD
-        x = self.rng.multivariate_normal(
-            np.zeros(self.n_dim), sig, size=self.samp_size
-        )
-=======
         x = self.rng.multivariate_normal(np.zeros(self.n_dim), sig, size=self.samp_size)
->>>>>>> 7cfdefb1
         eps = self._calc_eps()
         x_coeffs = x @ coeffs
         y = np.log(x_coeffs**2) + 3 * self.noise * eps
